/*
	This file is part of cpp-ethereum.

	cpp-ethereum is free software: you can redistribute it and/or modify
	it under the terms of the GNU General Public License as published by
	the Free Software Foundation, either version 3 of the License, or
	(at your option) any later version.

	cpp-ethereum is distributed in the hope that it will be useful,
	but WITHOUT ANY WARRANTY; without even the implied warranty of
	MERCHANTABILITY or FITNESS FOR A PARTICULAR PURPOSE.  See the
	GNU General Public License for more details.

	You should have received a copy of the GNU General Public License
	along with cpp-ethereum.  If not, see <http://www.gnu.org/licenses/>.
*/
/** @file crypto.cpp
 * @author Gav Wood <i@gavwood.com>
 * @date 2014
 * Crypto test functions.
 */

#include <random>
#include <secp256k1/secp256k1.h>
#include <libdevcore/Common.h>
#include <libdevcore/RLP.h>
#include <libdevcore/Log.h>
#include <libethereum/Transaction.h>
#include <boost/test/unit_test.hpp>
#include <libdevcrypto/EC.h>
#include <libdevcrypto/SHA3MAC.h>
#include "TestHelperCrypto.h"

using namespace std;
using namespace dev;
using namespace dev::crypto;
using namespace CryptoPP;

BOOST_AUTO_TEST_SUITE(devcrypto)

BOOST_AUTO_TEST_CASE(common_encrypt_decrypt)
{
	string message("Now is the time for all good persons to come to the aide of humanity.");
	bytes m = asBytes(message);
	bytesConstRef bcr(&m);

	KeyPair k = KeyPair::create();
	bytes cipher;
	encrypt(k.pub(), bcr, cipher);
	BOOST_REQUIRE(cipher != asBytes(message) && cipher.size() > 0);
	
	bytes plain;
	decrypt(k.sec(), bytesConstRef(&cipher), plain);
	
	BOOST_REQUIRE(asString(plain) == message);
	BOOST_REQUIRE(plain == asBytes(message));
}

BOOST_AUTO_TEST_CASE(cryptopp_vs_secp256k1)
{
	ECIES<ECP>::Decryptor d(pp::PRNG, pp::secp256k1Curve);
	ECIES<ECP>::Encryptor e(d.GetKey());
	
	Secret s;
	pp::exportPrivateKey(d.GetKey(), s);
	
	Public p;
	pp::exportPublicKey(e.GetKey(), p);
	
	BOOST_REQUIRE(dev::toAddress(s) == right160(dev::sha3(p.ref())));
	
	Secret previous = s;
	for (auto i = 0; i < 2; i++)
	{
		ECIES<ECP>::Decryptor d(pp::PRNG, pp::secp256k1Curve);
		ECIES<ECP>::Encryptor e(d.GetKey());
		
		Secret s;
		pp::exportPrivateKey(d.GetKey(), s);
		BOOST_REQUIRE(s != previous);
		
		Public p;
		pp::exportPublicKey(e.GetKey(), p);

		h160 secp256k1Addr = dev::toAddress(s);
		h160 cryptoppAddr = right160(dev::sha3(p.ref()));
		if (secp256k1Addr != cryptoppAddr)
		{
			BOOST_REQUIRE(secp256k1Addr == cryptoppAddr);
			break;
		}
	}
}

BOOST_AUTO_TEST_CASE(cryptopp_cryptopp_secp256k1libport)
{
	// cryptopp implementation of secp256k1lib sign_compact w/recid parameter and recovery of public key from signature
		
	// base secret
	Secret secret(sha3("privacy"));
	
	// we get ec params from signer
	const CryptoPP::DL_GroupParameters_EC<CryptoPP::ECP> params = pp::secp256k1Params;
	ECDSA<ECP, SHA3_256>::Signer signer;
	
	// e := sha3(msg)
	bytes e(fromHex("0x01"));
	e.resize(32);
	int tests = 2; // Oct 29: successful @ 1500
	while (sha3(&e, &e), secret = sha3(secret.asBytes()), tests--)
	{
		KeyPair key(secret);
		Public pkey = key.pub();
		pp::initializeDLScheme(secret, signer);
		
		h256 he(sha3(e));
		Integer heInt(he.asBytes().data(), 32);
		h256 k(crypto::kdf(secret, he));
		Integer kInt(k.asBytes().data(), 32);
		kInt %= params.GetSubgroupOrder()-1;

		ECP::Point rp = params.ExponentiateBase(kInt);
		Integer const& q = params.GetGroupOrder();
		Integer r = params.ConvertElementToInteger(rp);
		int recid = ((r >= q) ? 2 : 0) | (rp.y.IsOdd() ? 1 : 0);

		Integer kInv = kInt.InverseMod(q);
		Integer s = (kInv * (Integer(secret.asBytes().data(), 32)*r + heInt)) % q;
		BOOST_REQUIRE(!!r && !!s);
		
/*
		// For future reference:
		// According to maths, this codepath can't be reached, however, it's in secp256k1.
		// Commenting this out diverges from codebase implementation.
		// To be removed after upstream PR and proof are evaulated.
 
		if (s > params.GetSubgroupOrder())
		{
			// note: this rarely happens
			s = params.GetGroupOrder() - s;
			if (recid)
				recid ^= 1;
		}
 */

		Signature sig;
		r.Encode(sig.data(), 32);
		s.Encode(sig.data() + 32, 32);
		sig[64] = recid;

		Public p = dev::recover(sig, he);
		BOOST_REQUIRE(p == pkey);
		
		// verify w/cryptopp
		BOOST_REQUIRE(crypto::verify(pkey, sig, bytesConstRef(&e)));
		
		// verify with secp256k1lib
		byte encpub[65] = {0x04};
		memcpy(&encpub[1], pkey.data(), 64);
		byte dersig[72];
		size_t cssz = DSAConvertSignatureFormat(dersig, 72, DSA_DER, sig.data(), 64, DSA_P1363);
		BOOST_CHECK(cssz <= 72);
		BOOST_REQUIRE(1 == secp256k1_ecdsa_verify(he.data(), sizeof(he), dersig, cssz, encpub, 65));
	}
}

BOOST_AUTO_TEST_CASE(cryptopp_ecdsa_sipaseckp256k1)
{
	// cryptopp integer encoding
	Integer nHex("f2ee15ea639b73fa3db9b34a245bdfa015c260c598b211bf05a1ecc4b3e3b4f2H");
	Integer nB(fromHex("f2ee15ea639b73fa3db9b34a245bdfa015c260c598b211bf05a1ecc4b3e3b4f2").data(), 32);
	BOOST_REQUIRE(nHex == nB);
	
	bytes sbytes(fromHex("0x01"));
	Secret secret(sha3(sbytes)); // 5fe7f977e71dba2ea1a68e21057beebb9be2ac30c6410aa38d4f3fbe41dcffd2
	KeyPair key(secret);
	
	bytes m(fromHex("0x01"));
	int tests = 2;
	while (m[0]++, tests--)
	{
		h256 hm(sha3(m));
		Integer hInt(hm.asBytes().data(), 32);
		h256 k(hm ^ key.sec());
		Integer kInt(k.asBytes().data(), 32);
		
		// raw sign w/cryptopp (doesn't pass through cryptopp hash filter)
		ECDSA<ECP, SHA3_256>::Signer signer;
		pp::initializeDLScheme(key.sec(), signer);
		Integer r, s;
		signer.RawSign(kInt, hInt, r, s);

		// verify cryptopp raw-signature w/cryptopp
		ECDSA<ECP, SHA3_256>::Verifier verifier;
		pp::initializeDLScheme(key.pub(), verifier);
		Signature sigppraw;
		r.Encode(sigppraw.data(), 32);
		s.Encode(sigppraw.data() + 32, 32);
		BOOST_REQUIRE(verifier.VerifyMessage(m.data(), m.size(), sigppraw.data(), 64));
		BOOST_REQUIRE(crypto::verify(key.pub(), sigppraw, bytesConstRef(&m)));
		BOOST_REQUIRE(dev::verify(key.pub(), sigppraw, hm));
		
		// sign with cryptopp, verify, recover w/sec256lib
		Signature seclibsig(dev::sign(key.sec(), hm));
		BOOST_REQUIRE(verifier.VerifyMessage(m.data(), m.size(), seclibsig.data(), 64));
		BOOST_REQUIRE(crypto::verify(key.pub(), seclibsig, bytesConstRef(&m)));
		BOOST_REQUIRE(dev::verify(key.pub(), seclibsig, hm));
		BOOST_REQUIRE(dev::recover(seclibsig, hm) == key.pub());

		// sign with cryptopp (w/hash filter?), verify with cryptopp
		bytes sigppb(signer.MaxSignatureLength());
		size_t ssz = signer.SignMessage(pp::PRNG, m.data(), m.size(), sigppb.data());
		Signature sigpp;
		memcpy(sigpp.data(), sigppb.data(), 64);
		BOOST_REQUIRE(verifier.VerifyMessage(m.data(), m.size(), sigppb.data(), ssz));
		BOOST_REQUIRE(crypto::verify(key.pub(), sigpp, bytesConstRef(&m)));
		BOOST_REQUIRE(dev::verify(key.pub(), sigpp, hm));

		// sign with cryptopp and stringsource hash filter
		string sigstr;
		StringSource ssrc(asString(m), true, new SignerFilter(pp::PRNG, signer, new StringSink(sigstr)));
		FixedHash<sizeof(Signature)> retsig((byte const*)sigstr.data(), Signature::ConstructFromPointer);
		BOOST_REQUIRE(verifier.VerifyMessage(m.data(), m.size(), retsig.data(), 64));
		BOOST_REQUIRE(crypto::verify(key.pub(), retsig, bytesConstRef(&m)));
		BOOST_REQUIRE(dev::verify(key.pub(), retsig, hm));
		
		/// verification w/sec256lib
		// requires public key and sig in standard format
		byte encpub[65] = {0x04};
		memcpy(&encpub[1], key.pub().data(), 64);
		byte dersig[72];
		
		// verify sec256lib sig w/sec256lib
		size_t cssz = DSAConvertSignatureFormat(dersig, 72, DSA_DER, seclibsig.data(), 64, DSA_P1363);
		BOOST_CHECK(cssz <= 72);
		BOOST_REQUIRE(1 == secp256k1_ecdsa_verify(hm.data(), sizeof(hm), dersig, cssz, encpub, 65));
		
		// verify cryptopp-raw sig w/sec256lib
		cssz = DSAConvertSignatureFormat(dersig, 72, DSA_DER, sigppraw.data(), 64, DSA_P1363);
		BOOST_CHECK(cssz <= 72);
		BOOST_REQUIRE(1 == secp256k1_ecdsa_verify(hm.data(), sizeof(hm), dersig, cssz, encpub, 65));

		// verify cryptopp sig w/sec256lib
		cssz = DSAConvertSignatureFormat(dersig, 72, DSA_DER, sigppb.data(), 64, DSA_P1363);
		BOOST_CHECK(cssz <= 72);
		BOOST_REQUIRE(1 == secp256k1_ecdsa_verify(hm.data(), sizeof(hm), dersig, cssz, encpub, 65));
	}
}

BOOST_AUTO_TEST_CASE(cryptopp_public_export_import)
{
	ECIES<ECP>::Decryptor d(pp::PRNG, pp::secp256k1Curve);
	ECIES<ECP>::Encryptor e(d.GetKey());

	Secret s;
	pp::exportPrivateKey(d.GetKey(), s);
	Public p;
	pp::exportPublicKey(e.GetKey(), p);
	Address addr = right160(dev::sha3(p.ref()));
	BOOST_REQUIRE(toAddress(s) == addr);
	
	KeyPair l(s);
	BOOST_REQUIRE(l.address() == addr);
}

BOOST_AUTO_TEST_CASE(ecies_eckeypair)
{
	KeyPair k = KeyPair::create();

	string message("Now is the time for all good persons to come to the aide of humanity.");
	string original = message;
	
	bytes b = asBytes(message);
	encrypt(k.pub(), b);
	BOOST_REQUIRE(b != asBytes(original));

	decrypt(k.sec(), b);
	BOOST_REQUIRE(b == asBytes(original));
}

BOOST_AUTO_TEST_CASE(ecdhe_aes128_ctr_sha3mac)
{
	// New connections require new ECDH keypairs
	// Every new connection requires a new EC keypair
	// Every new trust requires a new EC keypair
	// All connections should share seed for PRF (or PRNG) for nonces
	
	
}

BOOST_AUTO_TEST_CASE(cryptopp_ecies_message)
{
	cnote << "Testing cryptopp_ecies_message...";

	string const message("Now is the time for all good persons to come to the aide of humanity.");

	ECIES<ECP>::Decryptor localDecryptor(pp::PRNG, pp::secp256k1Curve);
	SavePrivateKey(localDecryptor.GetPrivateKey());
	
	ECIES<ECP>::Encryptor localEncryptor(localDecryptor);
	SavePublicKey(localEncryptor.GetPublicKey());

	ECIES<ECP>::Decryptor futureDecryptor;
	LoadPrivateKey(futureDecryptor.AccessPrivateKey());
	futureDecryptor.GetPrivateKey().ThrowIfInvalid(pp::PRNG, 3);
	
	ECIES<ECP>::Encryptor futureEncryptor;
	LoadPublicKey(futureEncryptor.AccessPublicKey());
	futureEncryptor.GetPublicKey().ThrowIfInvalid(pp::PRNG, 3);

	// encrypt/decrypt with local
	string cipherLocal;
	StringSource ss1 (message, true, new PK_EncryptorFilter(pp::PRNG, localEncryptor, new StringSink(cipherLocal) ) );
	string plainLocal;
	StringSource ss2 (cipherLocal, true, new PK_DecryptorFilter(pp::PRNG, localDecryptor, new StringSink(plainLocal) ) );

	// encrypt/decrypt with future
	string cipherFuture;
	StringSource ss3 (message, true, new PK_EncryptorFilter(pp::PRNG, futureEncryptor, new StringSink(cipherFuture) ) );
	string plainFuture;
	StringSource ss4 (cipherFuture, true, new PK_DecryptorFilter(pp::PRNG, futureDecryptor, new StringSink(plainFuture) ) );
	
	// decrypt local w/future
	string plainFutureFromLocal;
	StringSource ss5 (cipherLocal, true, new PK_DecryptorFilter(pp::PRNG, futureDecryptor, new StringSink(plainFutureFromLocal) ) );
	
	// decrypt future w/local
	string plainLocalFromFuture;
	StringSource ss6 (cipherFuture, true, new PK_DecryptorFilter(pp::PRNG, localDecryptor, new StringSink(plainLocalFromFuture) ) );
	
	
	BOOST_REQUIRE(plainLocal == message);
	BOOST_REQUIRE(plainFuture == plainLocal);
	BOOST_REQUIRE(plainFutureFromLocal == plainLocal);
	BOOST_REQUIRE(plainLocalFromFuture == plainLocal);
}

BOOST_AUTO_TEST_CASE(cryptopp_aes128_ctr)
{
	const int aesKeyLen = 16;
	BOOST_REQUIRE(sizeof(char) == sizeof(byte));
	
	// generate test key
	AutoSeededRandomPool rng;
	SecByteBlock key(0x00, aesKeyLen);
	rng.GenerateBlock(key, key.size());
	
	// cryptopp uses IV as nonce/counter which is same as using nonce w/0 ctr
	byte ctr[AES::BLOCKSIZE];
	rng.GenerateBlock(ctr, sizeof(ctr));
	
	string text = "Now is the time for all good persons to come to the aide of humanity.";
	// c++11 ftw
	unsigned char const* in = (unsigned char*)&text[0];
	unsigned char* out = (unsigned char*)&text[0];
	string original = text;
	
	string cipherCopy;
	try
	{
		CTR_Mode<AES>::Encryption e;
		e.SetKeyWithIV(key, key.size(), ctr);
		e.ProcessData(out, in, text.size());
		BOOST_REQUIRE(text != original);
		cipherCopy = text;
	}
	catch(CryptoPP::Exception& e)
	{
		cerr << e.what() << endl;
	}
	
	try
	{
		CTR_Mode< AES >::Decryption d;
		d.SetKeyWithIV(key, key.size(), ctr);
		d.ProcessData(out, in, text.size());
		BOOST_REQUIRE(text == original);
	}
	catch(CryptoPP::Exception& e)
	{
		cerr << e.what() << endl;
	}
	
	
	// reencrypt ciphertext...
	try
	{
		BOOST_REQUIRE(cipherCopy != text);
		in = (unsigned char*)&cipherCopy[0];
		out = (unsigned char*)&cipherCopy[0];
		
		CTR_Mode<AES>::Encryption e;
		e.SetKeyWithIV(key, key.size(), ctr);
		e.ProcessData(out, in, text.size());
		
		// yep, ctr mode.
		BOOST_REQUIRE(cipherCopy == original);
	}
	catch(CryptoPP::Exception& e)
	{
		cerr << e.what() << endl;
	}
	
}

BOOST_AUTO_TEST_CASE(cryptopp_aes128_cbc)
{
	const int aesKeyLen = 16;
	BOOST_REQUIRE(sizeof(char) == sizeof(byte));
	
	AutoSeededRandomPool rng;
	SecByteBlock key(0x00, aesKeyLen);
	rng.GenerateBlock(key, key.size());
	
	// Generate random IV
	byte iv[AES::BLOCKSIZE];
	rng.GenerateBlock(iv, AES::BLOCKSIZE);
	
	string string128("AAAAAAAAAAAAAAAA");
	string plainOriginal = string128;
	
	CryptoPP::CBC_Mode<Rijndael>::Encryption cbcEncryption(key, key.size(), iv);
	cbcEncryption.ProcessData((byte*)&string128[0], (byte*)&string128[0], string128.size());
	BOOST_REQUIRE(string128 != plainOriginal);
	
	CBC_Mode<Rijndael>::Decryption cbcDecryption(key, key.size(), iv);
	cbcDecryption.ProcessData((byte*)&string128[0], (byte*)&string128[0], string128.size());
	BOOST_REQUIRE(plainOriginal == string128);
	
	
	// plaintext whose size isn't divisible by block size must use stream filter for padding
	string string192("AAAAAAAAAAAAAAAABBBBBBBB");
	plainOriginal = string192;

	string cipher;
	StreamTransformationFilter* aesStream = new StreamTransformationFilter(cbcEncryption, new StringSink(cipher));
	StringSource source(string192, true, aesStream);
	BOOST_REQUIRE(cipher.size() == 32);

	cbcDecryption.ProcessData((byte*)&cipher[0], (byte*)&string192[0], cipher.size());
	BOOST_REQUIRE(string192 == plainOriginal);
}

BOOST_AUTO_TEST_CASE(eth_keypairs)
{
	cnote << "Testing Crypto...";
	secp256k1_start();

	KeyPair p(Secret(fromHex("3ecb44df2159c26e0f995712d4f39b6f6e499b40749b1cf1246c37f9516cb6a4")));
	BOOST_REQUIRE(p.pub() == Public(fromHex("97466f2b32bc3bb76d4741ae51cd1d8578b48d3f1e68da206d47321aec267ce78549b514e4453d74ef11b0cd5e4e4c364effddac8b51bcfc8de80682f952896f")));
	BOOST_REQUIRE(p.address() == Address(fromHex("8a40bfaa73256b60764c1bf40675a99083efb075")));
	{
		eth::Transaction t(1000, 0, 0, h160(fromHex("944400f4b88ac9589a0f17ed4671da26bddb668b")), bytes(), 0, p.secret());
		auto rlp = t.rlp(eth::WithoutSignature);
		cnote << RLP(rlp);
		cnote << toHex(rlp);
		cnote << t.sha3(eth::WithoutSignature);
		rlp = t.rlp(eth::WithSignature);
		cnote << RLP(rlp);
		cnote << toHex(rlp);
		cnote << t.sha3(eth::WithSignature);
		BOOST_REQUIRE(t.sender() == p.address());
	}

} 
 

int cryptoTest()
{
	cnote << "Testing Crypto...";
	secp256k1_start();

	KeyPair p(Secret(fromHex("3ecb44df2159c26e0f995712d4f39b6f6e499b40749b1cf1246c37f9516cb6a4")));
	BOOST_REQUIRE(p.pub() == Public(fromHex("97466f2b32bc3bb76d4741ae51cd1d8578b48d3f1e68da206d47321aec267ce78549b514e4453d74ef11b0cd5e4e4c364effddac8b51bcfc8de80682f952896f")));
	BOOST_REQUIRE(p.address() == Address(fromHex("8a40bfaa73256b60764c1bf40675a99083efb075")));
	{
		eth::Transaction t(1000, 0, 0, h160(fromHex("944400f4b88ac9589a0f17ed4671da26bddb668b")), bytes(), 0, p.secret());
		auto rlp = t.rlp(eth::WithoutSignature);
		cnote << RLP(rlp);
		cnote << toHex(rlp);
		cnote << t.sha3(eth::WithoutSignature);
		rlp = t.rlp(eth::WithSignature);
		cnote << RLP(rlp);
		cnote << toHex(rlp);
<<<<<<< HEAD
		cnote << t.sha3(true);
		BOOST_REQUIRE(t.sender() == p.address());
=======
		cnote << t.sha3(eth::WithSignature);
		assert(t.sender() == p.address());
>>>>>>> 7586bd27
	}


#if 0
	// Test transaction.
	bytes tx = fromHex("88005401010101010101010101010101010101010101011f0de0b6b3a76400001ce8d4a5100080181c373130a009ba1f10285d4e659568bfcfec85067855c5a3c150100815dad4ef98fd37cf0593828c89db94bd6c64e210a32ef8956eaa81ea9307194996a3b879441f5d");
	cout << "TX: " << RLP(tx) << endl;

	Transaction t2(tx);
	cout << "SENDER: " << hex << t2.sender() << dec << endl;

	secp256k1_start();

	Transaction t;
	t.nonce = 0;
	t.value = 1;			// 1 wei.
	t.type = eth::Transaction::MessageCall;
	t.receiveAddress = toAddress(sha3("123"));

	bytes sig64 = toBigEndian(t.vrs.r) + toBigEndian(t.vrs.s);
	cout << "SIG: " << sig64.size() << " " << toHex(sig64) << " " << t.vrs.v << endl;

	auto msg = t.rlp(false);
	cout << "TX w/o SIG: " << RLP(msg) << endl;
	cout << "RLP(TX w/o SIG): " << toHex(t.rlp(false)) << endl;
	std::string hmsg = sha3(t.rlp(false), false);
	cout << "SHA256(RLP(TX w/o SIG)): 0x" << toHex(hmsg) << endl;

	bytes privkey = sha3Bytes("123");

	{
		bytes pubkey(65);
		int pubkeylen = 65;

		int ret = secp256k1_ecdsa_seckey_verify(privkey.data());
		cout << "SEC: " << dec << ret << " " << toHex(privkey) << endl;

		ret = secp256k1_ecdsa_pubkey_create(pubkey.data(), &pubkeylen, privkey.data(), 1);
		pubkey.resize(pubkeylen);
		int good = secp256k1_ecdsa_pubkey_verify(pubkey.data(), (int)pubkey.size());
		cout << "PUB: " << dec << ret << " " << pubkeylen << " " << toHex(pubkey) << (good ? " GOOD" : " BAD") << endl;
	}

	// Test roundtrip...
	{
		bytes sig(64);
		u256 nonce = 0;
		int v = 0;
		cout << toHex(hmsg) << endl;
		cout << toHex(privkey) << endl;
		cout << hex << nonce << dec << endl;
		int ret = secp256k1_ecdsa_sign_compact((byte const*)hmsg.data(), (int)hmsg.size(), sig.data(), privkey.data(), (byte const*)&nonce, &v);
		cout << "MYSIG: " << dec << ret << " " << sig.size() << " " << toHex(sig) << " " << v << endl;

		bytes pubkey(65);
		int pubkeylen = 65;
		ret = secp256k1_ecdsa_recover_compact((byte const*)hmsg.data(), (int)hmsg.size(), (byte const*)sig.data(), pubkey.data(), &pubkeylen, 0, v);
		pubkey.resize(pubkeylen);
		cout << "MYREC: " << dec << ret << " " << pubkeylen << " " << toHex(pubkey) << endl;
	}

	{
		bytes pubkey(65);
		int pubkeylen = 65;
		int ret = secp256k1_ecdsa_recover_compact((byte const*)hmsg.data(), (int)hmsg.size(), (byte const*)sig64.data(), pubkey.data(), &pubkeylen, 0, (int)t.vrs.v - 27);
		pubkey.resize(pubkeylen);
		cout << "RECPUB: " << dec << ret << " " << pubkeylen << " " << toHex(pubkey) << endl;
		cout << "SENDER: " << hex << toAddress(dev::sha3(bytesConstRef(&pubkey).cropped(1))) << dec << endl;
	}
#endif
	return 0;
}

BOOST_AUTO_TEST_SUITE_END()
<|MERGE_RESOLUTION|>--- conflicted
+++ resolved
@@ -482,13 +482,8 @@
 		rlp = t.rlp(eth::WithSignature);
 		cnote << RLP(rlp);
 		cnote << toHex(rlp);
-<<<<<<< HEAD
-		cnote << t.sha3(true);
-		BOOST_REQUIRE(t.sender() == p.address());
-=======
 		cnote << t.sha3(eth::WithSignature);
 		assert(t.sender() == p.address());
->>>>>>> 7586bd27
 	}
 
 
