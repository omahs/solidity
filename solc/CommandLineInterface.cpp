--- conflicted
+++ resolved
@@ -236,20 +236,19 @@
 	g_streWasm
 };
 
-<<<<<<< HEAD
+/// Possible arguments to for --yul-dialect
+static set<string> const g_yulDialectArgs
+{
+	g_strEVM,
+	g_streWasm
+};
+
 /// Possible arguments to for --metadata-hash
 static set<string> const g_metadataHashArgs
 {
 	g_strIPFS,
 	g_strSwarm,
 	g_strNone
-=======
-/// Possible arguments to for --yul-dialect
-static set<string> const g_yulDialectArgs
-{
-	g_strEVM,
-	g_streWasm
->>>>>>> 4d2f2057
 };
 
 static void version()
@@ -1418,23 +1417,14 @@
 	for (auto const& sourceAndStack: assemblyStacks)
 	{
 		auto const& stack = sourceAndStack.second;
-<<<<<<< HEAD
 		unique_ptr<SourceReferenceFormatter> formatter;
 		if (m_args.count(g_argOldReporter))
 			formatter = make_unique<SourceReferenceFormatter>(serr(false));
 		else
 			formatter = make_unique<SourceReferenceFormatterHuman>(serr(false), m_coloredOutput);
 
-=======
->>>>>>> 4d2f2057
 		for (auto const& error: stack.errors())
 		{
-			unique_ptr<SourceReferenceFormatter> formatter;
-			if (m_args.count(g_argNewReporter))
-				formatter = make_unique<SourceReferenceFormatterHuman>(serr(false), m_coloredOutput);
-			else
-				formatter = make_unique<SourceReferenceFormatter>(serr(false));
-
 			g_hasOutput = true;
 			formatter->printErrorInformation(*error);
 		}
